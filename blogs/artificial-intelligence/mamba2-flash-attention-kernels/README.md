---
blogpost: true
date: 07 December 2024
blog_title: "Zyphra Introduces Frontier Training Kernels for Transformers and SSMs on AMD Instinct MI300X Accelerators"
author: Quentin Anthony
tags: LLM, AI/ML, GenAI, PyTorch
category: Ecosystems and Partners
language: English
myst:
  html_meta:
    "description lang=en": "In this blog, we demonstrate the first backwards kernels to surpass H100s for both transformers (Flash Attention v2) and hybrid models (Mamba2), which enables training foundation models on AMD Instinct MI300X accelerators."
    "keywords": "Mamba, PyTorch, S4, S6, Mamba2, Transformer, Flash Attention, Optimization, Hardware-aware, Transformer, Attention, ROCm, Mi210, MI250, MI300, AI/ML, Generative AI"
    "property=og:locale": "en_US"
---


# Training Transformers and Hybrid models on AMD Instinct MI300X Accelerators

<<<<<<< HEAD
## Introduction

On paper, the AMD Instinct MI300X GPU accelerators contain some of the best hardware specifications on the market. The key hardware specs where the MI300X surpasses its main competitor, the NVIDIA H100 GPU, are High Bandwidth Memory (HBM) capacity and bandwidth.
=======
This blog is contributed by [Zyphra](https://www.zyphra.com/): a Palo Alto based AI research lab and AMD Instinct Partner.

Zyphra is designing MaiaOS, a multimodal agent system that combines next-gen neural network architectures (SSM hybrids), long-term memory & reinforcement learning.

In this blog we motivate our vision of training transformers and hybrid models at a lower cost using AMD technology. We explain how Zyphra harnessed the fundamental performance advantages of the MI300x hardware on Zyphra's hybrid models: the Mamba2, and the Flash Attention v2. We conclude the blog by sharing benchmarks results showing the speedups we achieved on the MI300X using ROCm, compared to the competition.
On paper, the AMD Instinct MI300X GPU accelerators contain some of the best hardware specifications on the market, significantly outperforming its competitor the Nvidia H100 GPU. The key hardware specs where the MI300X surpasses the H100 are High Bandwidth Memory (HBM) capacity and bandwidth.
>>>>>>> aabe0e48

The MI300X also has significantly more compute hardware at its disposal, with a significantly greater number of streaming multiprocessors (SMs) than the H100. While this leads to incredibly high theoretical BFLOAT16 throughput, there are some caveats in practice that we discuss below.

For exact comparisons, see the table below:

|     | **AMD MI300X** | **NVIDIA H100 SXM** |
| --- | --- | --- |
| **Total Board Power (TBP)** | 750W | 700W |
| --- | --- | --- |
| **HBM3 Quantity** | 192GB | 80GB |
| --- | --- | --- |
| **Memory Bandwidth** | 5.3TB/s | 3.3TB/s |
| --- | --- | --- |
| **SM Count** | 304 | 113 |
| --- | --- | --- |

Despite these impressive specs, however, the Nvidia H100/H200 remains widely adopted for large-scale pretraining runs, (except Google and Apple<sup><sup>[\[1\]](#footnote-0)</sup></sup>, who use TPUs).

This is primarily because, while the MI300X hardware is theoretically very powerful, actually materializing that performance in practice needs additional work, due to the relative nascency of the surrounding software stack compared to NVIDIA’s CUDA ecosystem. The need for any potential MI300X user is to pull this theoretical performance out of the underlying hardware, since many of the kernels inherent to the modern AI ecosystem were built and optimized with implicit (or explicit) assumptions around NVIDIA hardware.

What this means in practice is that many kernels for core operations required in pretraining either do not exist, or are not optimized compared to their H100 counterparts, and this negates the fundamental performance advantages of the MI300x hardware.

While AMDs ROCm software stack provides HIPification<sup><sup>[\[2\]](#footnote-1)</sup></sup> tools which enable a degree of portability from CUDA to HIP, actually matching or exceeding the performance of a CUDA-optimized kernel in HIP requires additional work.

Kernels are split into the forward pass and the backward pass. The forward pass is significantly simpler than backward, which is partially due to activation recomputation. Many AMD kernels support inference but may lack optimized backward passes needed for training. For instance, the ROCm port of Flash Attention v2 has a highly optimized implementation of the forward pass that slightly beats the NVIDIA H100 in throughput, but the backwards pass still needs more optimization.

These three properties:

1. AMD Instinct MI300X accelerators beefy hardware, which translates to performance potential
2. Kernels being easy to port but hard to optimize
3. Forward-pass kernels being easier to write and optimize, and using the “free lunch” of higher memory bandwidth

Have led to the “train on H100s and infer on MI300X” strategy that many organizations have started to take today. We at Zyphra, however, want to push the boundaries of hardware efficiency so that we can continue training frontier foundation models such as our Zamba2 series of models<sup><sup>[\[3\]](#footnote-2)</sup></sup> at a lower cost than our competitors, which is where AMD solutions come into play. Therefore, we have been working over the last few months to write and optimize the component backwards kernels that are necessary for our hybrid models (Mamba2 and Flash Attention v2).

## Flash Attention

To discuss the [Flash Attention v2](https://arxiv.org/abs/2307.08691) (FA2) kernel writing process we need to discuss the hardware properties of MI300X and how they affect FA2.

1. First, despite the abundance of compute available on MI300X, the throughput for compute-bound BF16/FP16 GEMMs is roughly on par with H100. The exact GEMM throughput on both architectures is strongly determined by the size of the component matrices which make up the GEMM<sup><sup>[\[4\]](#footnote-3)</sup></sup>. This translates to different attention block sizes (hidden dimension and number of attention heads) being optimal for each hardware. Sizing aside, we believe the peak real-world throughput of the MI300X will continue to increase over time<sup><sup>[\[5\]](#footnote-4)</sup></sup>
2. Second, the SRAM constraints are very different compared to H100s. MI300X GPUs have 64KB of local data share (LDS) per SM, whereas H100s have 256KB shared memory per SM (split between L1 cache and local memory, only up to 228KB is programmable). Since flash is predicated on fitting blocks as large as possible into SRAM, this makes larger head dimensions difficult on the MI300X.
3. The threads per warp is 64 on MI300X, but 32 on H100, which requires one to rethink work partitioning on the MI300X.
4. Memory bandwidth is significantly higher for MI300X. We didn’t use explicitly redesign our kernel around higher memory bandwidth, but it does improve the speed of moving blocks between HBM and SRAM.

![png](./images/Flash_attention_AMD_kernel_blog.png)

In addition to the full restructuring, we baked in the following AMD-specific optimizations when writing the FA2 backward kernel:

1. Redo work partitioning to account for the new warp size of 64 threads. Ensure shared memory reads and writes are minimized for each block.
2. Tune block sizes and kernel launch parameters to account for the reduced 64KB LDS constraint, and to reduce cache thrashing.
3. Minimized shared memory and cache conflicts via restructured MI300X-specific memory layout
4. Split each block across more warps to further reduce shared memory read/writes, since SMs are more abundant.

The result of this optimization work is that we achieved speedups of 1%, 2%, and 4% for sequence lengths of 2k, 4k, and 8k, respectively for the FA2 backward kernel on MI300X compared to the H100. Cache thrashing, data movement cost, and SM utilization are all significantly improved compared to the initial MI300X port baseline during the attention backward pass when investigated via the ROCm profiling suite. With our attention backwards kernel in-hand, attention-based models such as dense/MoE transformers are trainable efficiently on MI300X hardware and can achieve high MFU.

## Mamba-2

While FlashAttention2-backward is a fundamental kernel necessary for training any transformer models today, at Zyphra we also have been innovating on designing novel model architectures which can achieve both higher quality and significantly greater inference and training performance over vanilla transformers.

Specifically, we have been designing and optimizing architectures based around hybrids of transformers and state-space-models (SSMs) such as Mamba. We find that such hybrids significantly outperform transformers both in terms of quality (loss per parameter) and also inference efficiency.

However, this architecture necessitates additional effort to port and optimize Mamba-2 kernels to the AMD ecosystem. Mamba2 kernels currently exist in Triton but are optimized for NVIDIA H100 GPUs. The same hardware properties we discussed above in the [Flash Attention](#_1aetickg5j2l) section hold for Mamba-2 backward kernel development.

![png](./images/Mamba2_kernel_backward_AMD_blog.png)

We baked in the following AMD-specific optimizations when writing the Mamba-2 backward kernel:

1. Improved shared memory movement and access by arranging the smem_delta_a, smem_running_postfix, smem_da, smem_dbc buffers to better align with MI300X hardware, and within 64KB.
2. Modified prefix scan and reverse scan operations to the MI300X wavefront size. Perform tuning of block sizes and kernel launch parameters similar to FA2 to be optimal on MI300X.
3. Rework the block-exchange for atomicAdds using patterns more amenable to MI300X while maintaining coalescing.

Similar to FA2, we achieve speedups on the Mamba2 backward kernel of 4%, 5%, and 6% for sequence lengths of 2k, 4k, and 8k, respectively on MI300X compared to the H100. Cache thrashing, data movement cost, and SM utilization are all significantly improved. With both the Mamba2 forwards and backwards and the Flash Attention 2 backwards kernel in-hand, pure-SSM and hybrid attention/SSM models are trainable on MI300X hardware, and can achieve higher FLOPs per dollar than is possible on NVIDIA H100 systems.

## Summary

In this blog post we outlined Zyphra’s vision of training transformers and hybrid models at a lower cost. We explain how Zyphra is realizing this vision by optimizing the superior hardware specifications of the AMD Instinct MI300X Accelerators, using ROCm to train Zyphra’s hybrid models: the Mamba2 and the Flash Attention v2.

As future work, Zyphra plans to extend the attention kernel and portions of the Mamba2 kernel to fp8 precision, and enable fine-grained tensor-parallel overlap within the Mamba2, Attention, and MLP blocks with communication. Both optimizations are critical to Zyphra’s training pipeline.


As future work, we plan to extend the attention kernel and portions of the Mamba2 kernel to fp8 precision, and enable fine-grained tensor-parallel overlap within the Mamba2, Attention, and MLP blocks with communication. Both optimizations are critical to Zyphra’s training pipeline.

## Acknowledgements

Zyphra would like to thank TensorWave, Cirrascale, and AMD for providing us with access to AMD Instinct MI300X GPU accelerators to carry out the optimizations in this work.

1. <https://arxiv.org/abs/2407.21075> [↑](#footnote-ref-0)

2. HIP is the GPU programming language equivalent to CUDA used on AMD GPUs [↑](#footnote-ref-1)

3. Zamba2-[7B](https://www.zyphra.com/post/zamba2-7b), [2.7B](https://www.zyphra.com/post/zamba2-small), and [1.2B](https://www.zyphra.com/post/zamba2-mini) [↑](#footnote-ref-2)

4. See <https://arxiv.org/abs/2401.14489> for explanations and examples of this effect [↑](#footnote-ref-3)

5. We believe this is due to power-management firmware, which will improve over time and already has since we started working with MI300X. See <https://fireworks.ai/blog/fireattention-v3> and <https://github.com/stas00/ml-engineering/blob/master/compute/accelerator/README.md#maximum-achievable-matmul-flops-comparison-table> for further discussion. [↑](#footnote-ref-4)

## Disclaimers

Third-party content is licensed to you directly by the third party that owns the content and is not licensed to you by AMD. ALL LINKED THIRD-PARTY CONTENT IS PROVIDED “AS IS” WITHOUT A WARRANTY OF ANY KIND. USE OF SUCH THIRD-PARTY CONTENT IS DONE AT YOUR SOLE DISCRETION AND UNDER NO CIRCUMSTANCES WILL AMD BE LIABLE TO YOU FOR ANY THIRD-PARTY CONTENT. YOU ASSUME ALL RISK AND ARE SOLELY RESPONSIBLE FOR ANY DAMAGES THAT MAY ARISE FROM YOUR USE OF THIRD-PARTY CONTENT.<|MERGE_RESOLUTION|>--- conflicted
+++ resolved
@@ -16,18 +16,12 @@
 
 # Training Transformers and Hybrid models on AMD Instinct MI300X Accelerators
 
-<<<<<<< HEAD
-## Introduction
-
-On paper, the AMD Instinct MI300X GPU accelerators contain some of the best hardware specifications on the market. The key hardware specs where the MI300X surpasses its main competitor, the NVIDIA H100 GPU, are High Bandwidth Memory (HBM) capacity and bandwidth.
-=======
-This blog is contributed by [Zyphra](https://www.zyphra.com/): a Palo Alto based AI research lab and AMD Instinct Partner.
+This blog is contributed by [Zyphra](https://www.zyphra.com/): a Palo Alto-based AI research lab and AMD Instinct Partner.
 
 Zyphra is designing MaiaOS, a multimodal agent system that combines next-gen neural network architectures (SSM hybrids), long-term memory & reinforcement learning.
 
 In this blog we motivate our vision of training transformers and hybrid models at a lower cost using AMD technology. We explain how Zyphra harnessed the fundamental performance advantages of the MI300x hardware on Zyphra's hybrid models: the Mamba2, and the Flash Attention v2. We conclude the blog by sharing benchmarks results showing the speedups we achieved on the MI300X using ROCm, compared to the competition.
-On paper, the AMD Instinct MI300X GPU accelerators contain some of the best hardware specifications on the market, significantly outperforming its competitor the Nvidia H100 GPU. The key hardware specs where the MI300X surpasses the H100 are High Bandwidth Memory (HBM) capacity and bandwidth.
->>>>>>> aabe0e48
+On paper, the AMD Instinct MI300X GPU accelerators contain some of the best hardware specifications on the market. The key hardware specs where the MI300X surpasses its main competitor, the NVIDIA H100 GPU, are High Bandwidth Memory (HBM) capacity and bandwidth.
 
 The MI300X also has significantly more compute hardware at its disposal, with a significantly greater number of streaming multiprocessors (SMs) than the H100. While this leads to incredibly high theoretical BFLOAT16 throughput, there are some caveats in practice that we discuss below.
 
